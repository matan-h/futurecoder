from __future__ import annotations

import ast
import inspect
import re
from abc import ABC, abstractmethod
from copy import deepcopy
from functools import cached_property
from importlib import import_module
from io import StringIO
from pathlib import Path
from random import shuffle
from textwrap import dedent, indent
from tokenize import Untokenizer, generate_tokens
from types import FunctionType
from typing import Type, Union, List, get_type_hints

import pygments
from astcheck import is_ast_like
from asttokens import ASTTokens
from littleutils import setattrs, only

from main.exercises import (
    check_exercise,
    check_result,
    generate_for_type,
    inputs_string,
    assert_equal,
)
<<<<<<< HEAD
from main.linting import lint
from main.utils import no_weird_whitespace, snake, unwrapped_markdown, returns_stdout, NoMethodWrapper, bind_self, \
    highlighted_markdown
=======
from main.utils import highlighted_markdown, lexer, html_formatter, shuffled_well, no_weird_whitespace, snake, \
    unwrapped_markdown, returns_stdout, NoMethodWrapper, bind_self
>>>>>>> 7f8e55fb


def clean_program(program, cls):
    func = program
    if isinstance(program, FunctionType):
        source = dedent(inspect.getsource(program))
        lines = source.splitlines()
        if lines[-1].strip().startswith("return "):
            func = NoMethodWrapper(program(None))
            assert lines[0] == "def solution(self):"
            assert lines[-1] == f"    return {func.__name__}"
            source = dedent("\n".join(lines[1:-1]))
            program = clean_solution_function(func, source)
        else:
            atok = ASTTokens(source, parse=True)
            func_node = atok.tree.body[0]
            lines = lines[func_node.body[0].first_token.start[0] - 1:]
            if hasattr(cls, "test_values"):
                inputs = list(cls.test_values())[0][0]
            else:
                inputs = {}
            inputs = inputs_string(inputs)
            program = inputs + '\n' + dedent('\n'.join(lines))
        compile(program, "<program>", "exec")  # check validity

        if not any(isinstance(node, ast.Return) for node in ast.walk(ast.parse(source))):
            func = returns_stdout(func)

    no_weird_whitespace(program)
    return program.strip(), func


def basic_signature(func):
    joined = ", ".join(inspect.signature(func).parameters)
    return f'({joined})'


def clean_solution_function(func, source):
    return re.sub(
        rf"def {func.__name__}\(.+?\):",
        rf"def {func.__name__}{basic_signature(func)}:",
        source,
    )


def clean_step_class(cls):
    assert cls.__name__ != "step_name_here"

    text = cls.text or cls.__doc__
    program = cls.program
    hints = cls.hints

    solution = cls.__dict__.get("solution", "")
    assert bool(solution) ^ bool(program)
    assert text
    no_weird_whitespace(text)

    if solution:
        assert cls.tests
        program, cls.solution = clean_program(solution, cls)
    else:
        program, _ = clean_program(program, cls)
    assert program

    if isinstance(hints, str):
        hints = hints.strip().splitlines()
    hints = [highlighted_markdown(hint) for hint in hints]

    if "__program_" in text:
        text = text.replace("__program__", program)
        indented = indent(program, '    ')
        text = re.sub(r" *__program_indented__", indented, text, flags=re.MULTILINE)
    else:
        assert not cls.program_in_text, "Either include __program__ or __program_indented__ in the text, " \
                                        "or set program_in_text = False in the class."

    assert "__program_" not in text

    text = highlighted_markdown(dedent(text).strip())

    messages = []
    for name, inner_cls in inspect.getmembers(cls):
        if not (isinstance(inner_cls, type) and issubclass(inner_cls, Step)):
            continue
        assert issubclass(inner_cls, MessageStep)

        inner_cls.tests = inner_cls.tests or cls.tests
        clean_step_class(inner_cls)

        # noinspection PyAbstractClass
        class inner_cls(inner_cls, cls):
            __name__ = inner_cls.__name__
            __qualname__ = inner_cls.__qualname__
            __module__ = inner_cls.__module__

        messages.append(inner_cls)

        if inner_cls.after_success and issubclass(inner_cls, ExerciseStep):
            check_exercise(
                bind_self(inner_cls.solution),
                bind_self(cls.solution),
                cls.test_exercise,
                cls.generate_inputs,
            )

    setattrs(cls,
             text=text,
             program=program,
             messages=messages,
             hints=hints)

    if hints:
        cls.get_solution = get_solution(cls)

    if cls.predicted_output_choices:
        cls.predicted_output_choices.append("Error")
        cls.predicted_output_choices = [
            s.rstrip()
            for s in cls.predicted_output_choices
        ]
        if not cls.correct_output:
            cls.correct_output = get_stdout(cls.program).rstrip()
            assert cls.correct_output in cls.predicted_output_choices
            assert cls.correct_output != "Error"
        assert cls.correct_output

    if isinstance(cls.disallowed, Disallowed):
        cls.disallowed = [cls.disallowed]


@returns_stdout
def get_stdout(program):
    if "\n" in program:
        mode = "exec"
    else:
        mode = "single"
    code = compile(program, "", mode)
    exec(code, {"assert_equal": assert_equal})


def get_solution(step):
    if issubclass(step, ExerciseStep):
        if step.solution.__name__ == "solution":
            program, _ = clean_program(step.solution, None)  # noqa
        else:
            program = clean_solution_function(step.solution, dedent(inspect.getsource(step.solution)))
    else:
        program = step.program

    untokenizer = Untokenizer()
    tokens = generate_tokens(StringIO(program).readline)
    untokenizer.untokenize(tokens)
    tokens = untokenizer.tokens

    masked_indices = []
    mask = [False] * len(tokens)
    for i, token in enumerate(tokens):
        if not token.isspace():
            masked_indices.append(i)
            mask[i] = True
    shuffle(masked_indices)

    if step.parsons_solution:
        lines = shuffled_well([
            dict(
                id=str(i),
                content=line,
            )
            for i, line in enumerate(
                pygments.highlight(program, lexer, html_formatter)
                    .splitlines()
            )
            if line.strip()
        ])
    else:
        lines = None

    return dict(
        tokens=tokens,
        maskedIndices=masked_indices,
        mask=mask,
        lines=lines,
    )


pages = {}
page_slugs_list = []


class PageMeta(type):
    final_text = None
    step_names = []
    step_texts = []

    def __init__(cls, *args, **kwargs):
        super().__init__(*args, **kwargs)
        if cls.__name__ == "Page":
            return
        pages[cls.slug] = cls
        page_slugs_list.append(cls.slug)
        cls.step_names = []
        cls.step_texts = []
        for key, value in cls.__dict__.items():
            if getattr(value, "is_step", False):
                clean_step_class(value)
                cls.step_names.append(key)
                cls.step_texts.append(value.text)

        assert isinstance(cls.final_text, str)
        no_weird_whitespace(cls.final_text)
        cls.final_text = highlighted_markdown(cls.final_text.strip())
        cls.step_names.append("final_text")
        cls.step_texts.append(cls.final_text)
        assert "__copyable__" not in str(cls.step_texts)

    @property
    def slug(cls):
        return cls.__dict__.get("slug", cls.__name__)

    @property
    def title(cls):
        return unwrapped_markdown(cls.__dict__.get(
            "title",
            snake(cls.slug)
                .replace("_", " ")
                .title()
        ))

    @property
    def index(self):
        return page_slugs_list.index(self.slug)

    @property
    def next_page(self):
        return pages[page_slugs_list[self.index + 1]]

    @property
    def previous_page(self):
        return pages[page_slugs_list[self.index - 1]]

    @property
    def steps(self):
        return [getattr(self, step_name) for step_name in self.step_names]

    @property
    def step_dicts(self):
        return [
            dict(
                text=text,
                name=name,
                hints=getattr(step, "hints", []),
                solution=getattr(step, "get_solution", None),
            )
            for name, text, step in
            zip(self.step_names, self.step_texts, self.steps)
        ]


class Page(metaclass=PageMeta):
    @classmethod
    def check_step(cls, code_entry, output, console):
        step_cls: Type[Step] = getattr(cls, code_entry['step_name'])
        step = step_cls(code_entry['input'], output, code_entry['source'], console)
        try:
            return step.check_with_messages()
        except SyntaxError:
            return False

    # Workaround for Django templates which can't see metaclass properties
    @classmethod
    def title_prop(cls):
        return cls.title

    @classmethod
    def slug_prop(cls):
        return cls.slug

    @classmethod
    def index_prop(cls):
        return cls.index


class Disallowed:
    def __init__(self, template, *, label="", message="", max_count=0, predicate=lambda n: True, function_only=False):
        assert bool(label) ^ bool(message)
        if not message:
            if max_count > 0:
                label = f"more than {max_count} {label}"
            message = "Well done, you have found a solution! However, for this exercise and your learning, " \
                      f"you're not allowed to use {label}."
        message = dedent(message).strip()
        self.template = template
        self.message = message
        self.max_count = max_count
        self.predicate = predicate
        self.function_only = function_only


class Step(ABC):
    text = ""
    program = ""
    program_in_text = False
    hints = ()
    is_step = True
    messages = ()
    tests = {}
    expected_code_source = None
    disallowed: List[Disallowed] = []
    parsons_solution = False
    get_solution = None
    predicted_output_choices = None
    correct_output = None

    def __init__(self, *args):
        self.args = args
        self.input, self.result, self.code_source, self.console = args

    def check_with_messages(self):
        result = self.check()
        if not isinstance(result, dict):
            result = bool(result)

        for message_cls in self.messages:
            if result == message_cls.after_success and message_cls.check_message(self):
                return message_cls.message()

        if result is True:
            for d in self.disallowed:
                if search_ast(
                    self.function_tree if d.function_only else self.tree,
                    d.template,
                    d.predicate
                ) > d.max_count:
                    return dict(message=d.message)

<<<<<<< HEAD
            return True

        if self.code_source != "shell":
            if not isinstance(result, dict):
                result = {}

            result.setdefault("messages", []).extend(lint(self.tree))
=======
        if result and self.expected_code_source not in (None, self.code_source):
            return dict(message="The code is correct, but you didn't run it as instructed.")
>>>>>>> 7f8e55fb

        return result

    @abstractmethod
    def check(self) -> Union[bool, dict]:
        raise NotImplementedError

    @cached_property
    def tree(self):
        return ast.parse(self.input)

    @property
    def stmt(self):
        return self.tree.body[0]

    def input_matches(self, pattern, remove_spaces=True):
        inp = self.input.rstrip()
        if remove_spaces:
            inp = re.sub(r'\s', '', inp)
        return re.match(pattern + '$', inp)

    @cached_property
    def function_tree(self):
        # We define this here so MessageSteps implicitly inheriting from ExerciseStep don't complain it doesn't exist
        # noinspection PyUnresolvedReferences
        function_name = self.solution.__name__

        if function_name == "solution":
            raise ValueError("This exercise doesn't require defining a function")

        return only(
            node
            for node in ast.walk(self.tree)
            if isinstance(node, ast.FunctionDef)
            if node.name == function_name
        )


class ExerciseStep(Step):
    def check(self):
        if self.code_source == "shell":
            return False

        function_name = self.solution.__name__

        if function_name == "solution":
            return check_exercise(
                self.input,
                self.solution,
                self.test_exercise,
                self.generate_inputs,
                functionise=True,
            )
        else:
            if function_name not in self.console.locals:
                return dict(message=f"You must define a function `{function_name}`")

            func = self.console.locals[function_name]
            if not inspect.isfunction(func):
                return dict(message=f"`{function_name}` is not a function.")

            actual_signature = basic_signature(func)
            needed_signature = basic_signature(self.solution)
            if actual_signature != needed_signature:
                return dict(
                    message=f"The signature should be:\n\n"
                            f"    def {function_name}{needed_signature}:\n\n"
                            f"not:\n\n"
                            f"    def {function_name}{actual_signature}:"
                )

            return check_exercise(
                func,
                self.solution,
                self.test_exercise,
                self.generate_inputs,
            )

    @abstractmethod
    def solution(self, *args, **kwargs):
        raise NotImplementedError

    @classmethod
    def arg_names(cls):
        return list(inspect.signature(bind_self(cls.solution)).parameters)

    @classmethod
    def test_values(cls):
        tests = cls.tests
        if isinstance(tests, dict):
            tests = tests.items()
        for inputs, result in tests:
            if not isinstance(inputs, dict):
                if not isinstance(inputs, tuple):
                    inputs = (inputs,)
                arg_names = cls.arg_names()
                assert len(arg_names) == len(inputs)
                inputs = dict(zip(arg_names, inputs))
            inputs = deepcopy(inputs)
            yield inputs, result

    @classmethod
    def test_exercise(cls, func):
        for inputs, result in cls.test_values():
            check_result(func, inputs, result)

    @classmethod
    def generate_inputs(cls):
        return {
            name: generate_for_type(typ)
            for name, typ in get_type_hints(cls.solution).items()
        }


class VerbatimStep(Step):
    program_in_text = True

    def check(self):
        if self.truncated_trees_match(
                self.tree,
                ast.parse(self.program),
        ):
            return True

        if self.truncated_trees_match(
                ast.parse(self.input.lower()),
                ast.parse(self.program.lower()),
        ):
            return dict(
                message="Python is case sensitive! That means that small and capital letters "
                        "matter and changing them changes the meaning of the program. The strings "
                        "`'hello'` and `'Hello'` are different, as are the variable names "
                        "`word` and `Word`."
            )

    def truncated_trees_match(self, input_tree, program_tree):
        del input_tree.body[len(program_tree.body):]
        return is_ast_like(input_tree, program_tree)


class MessageStep(Step, ABC):
    after_success = False

    @classmethod
    def message(cls):
        return dict(message=cls.text)

    @classmethod
    def check_message(cls, step):
        return cls(*step.args).check()


def search_ast(node, template, predicate=lambda n: True):
    """
    Returns the number of descendants of `node` that match `template`
    (either a type or tuple that is passed to `isinstance`,
    or a partial AST that is passed to `is_ast_like`)
    and satisfy the optional predicate.
    """
    return sum(
        (
            isinstance(child, template)
            if isinstance(template, (type, tuple)) else
            is_ast_like(child, template)
        )
        and predicate(child)
        and child != node
        for child in ast.walk(node)
    )


def load_chapters():
    chapters_dir = Path(__file__).parent / "chapters"
    path: Path
    for path in sorted(chapters_dir.glob("c*.py")):
        module_name = path.stem
        full_module_name = "main.chapters." + module_name
        module = import_module(full_module_name)
        title = module_name[4:].replace("_", " ").title()
        chapter_pages = [p for p in pages.values() if p.__module__ == full_module_name]
        yield title, module, chapter_pages


chapters = list(load_chapters())<|MERGE_RESOLUTION|>--- conflicted
+++ resolved
@@ -27,14 +27,9 @@
     inputs_string,
     assert_equal,
 )
-<<<<<<< HEAD
 from main.linting import lint
-from main.utils import no_weird_whitespace, snake, unwrapped_markdown, returns_stdout, NoMethodWrapper, bind_self, \
-    highlighted_markdown
-=======
 from main.utils import highlighted_markdown, lexer, html_formatter, shuffled_well, no_weird_whitespace, snake, \
     unwrapped_markdown, returns_stdout, NoMethodWrapper, bind_self
->>>>>>> 7f8e55fb
 
 
 def clean_program(program, cls):
@@ -370,7 +365,9 @@
                 ) > d.max_count:
                     return dict(message=d.message)
 
-<<<<<<< HEAD
+            if self.expected_code_source not in (None, self.code_source):
+                return dict(message="The code is correct, but you didn't run it as instructed.")
+
             return True
 
         if self.code_source != "shell":
@@ -378,10 +375,6 @@
                 result = {}
 
             result.setdefault("messages", []).extend(lint(self.tree))
-=======
-        if result and self.expected_code_source not in (None, self.code_source):
-            return dict(message="The code is correct, but you didn't run it as instructed.")
->>>>>>> 7f8e55fb
 
         return result
 
