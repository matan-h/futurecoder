--- conflicted
+++ resolved
@@ -351,14 +351,10 @@
         result = self.check()
         if not isinstance(result, dict):
             result = bool(result)
-<<<<<<< HEAD
-
-=======
         return result
 
     def check_with_messages(self):
         result = self.clean_check()
->>>>>>> 8e44da25
         for message_cls in self.messages:
             if (result is True) == message_cls.after_success and (message_cls.check_message(self) is True):
                 return message_cls.message()
@@ -374,7 +370,6 @@
 
             if self.expected_code_source not in (None, self.code_source):
                 return dict(message="The code is correct, but you didn't run it as instructed.")
-<<<<<<< HEAD
 
             return True
 
@@ -383,8 +378,6 @@
                 result = {}
 
             result.setdefault("messages", []).extend(lint(self.tree))
-=======
->>>>>>> 8e44da25
 
         return result
 
